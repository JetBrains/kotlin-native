/*
 * Copyright 2010-2018 JetBrains s.r.o. Use of this source code is governed by the Apache 2.0 license
 * that can be found in the LICENSE file.
 */

package org.jetbrains.kotlin.backend.konan.lower

import org.jetbrains.kotlin.backend.common.FileLoweringPass
import org.jetbrains.kotlin.backend.common.IrElementTransformerVoidWithContext
import org.jetbrains.kotlin.backend.common.ir.*
import org.jetbrains.kotlin.backend.common.lower.createIrBuilder
import org.jetbrains.kotlin.backend.common.pop
import org.jetbrains.kotlin.backend.common.push
import org.jetbrains.kotlin.backend.konan.Context
import org.jetbrains.kotlin.backend.konan.descriptors.synthesizedName
import org.jetbrains.kotlin.backend.konan.llvm.functionName
import org.jetbrains.kotlin.descriptors.ClassKind
import org.jetbrains.kotlin.descriptors.Modality
import org.jetbrains.kotlin.descriptors.ReceiverParameterDescriptor
import org.jetbrains.kotlin.descriptors.Visibilities
import org.jetbrains.kotlin.ir.IrElement
import org.jetbrains.kotlin.ir.IrStatement
import org.jetbrains.kotlin.ir.builders.*
import org.jetbrains.kotlin.ir.declarations.*
import org.jetbrains.kotlin.ir.declarations.impl.IrClassImpl
import org.jetbrains.kotlin.ir.declarations.impl.IrConstructorImpl
import org.jetbrains.kotlin.ir.declarations.impl.IrFunctionImpl
import org.jetbrains.kotlin.ir.descriptors.WrappedClassConstructorDescriptor
import org.jetbrains.kotlin.ir.descriptors.WrappedClassDescriptor
import org.jetbrains.kotlin.ir.descriptors.WrappedSimpleFunctionDescriptor
import org.jetbrains.kotlin.ir.expressions.*
import org.jetbrains.kotlin.ir.expressions.impl.IrInstanceInitializerCallImpl
import org.jetbrains.kotlin.ir.symbols.IrClassSymbol
import org.jetbrains.kotlin.ir.symbols.impl.IrClassSymbolImpl
import org.jetbrains.kotlin.ir.symbols.impl.IrConstructorSymbolImpl
import org.jetbrains.kotlin.ir.symbols.impl.IrSimpleFunctionSymbolImpl
import org.jetbrains.kotlin.ir.types.*
import org.jetbrains.kotlin.ir.util.*
import org.jetbrains.kotlin.ir.visitors.transformChildrenVoid
import org.jetbrains.kotlin.name.FqName
import org.jetbrains.kotlin.name.Name

internal class CallableReferenceLowering(val context: Context): FileLoweringPass {

    private object DECLARATION_ORIGIN_FUNCTION_REFERENCE_IMPL : IrDeclarationOriginImpl("FUNCTION_REFERENCE_IMPL")

    companion object {
        fun isLoweredCallableReference(declaration: IrDeclaration): Boolean =
                declaration.origin == DECLARATION_ORIGIN_FUNCTION_REFERENCE_IMPL
    }

    private val kTypeGenerator = KTypeGenerator(context)

    override fun lower(irFile: IrFile) {
        var generatedClasses = mutableListOf<IrClass>()
        irFile.transform(object: IrElementTransformerVoidWithContext() {

            private val stack = mutableListOf<IrElement>()

            override fun visitElement(element: IrElement): IrElement {
                stack.push(element)
                val result = super.visitElement(element)
                stack.pop()
                return result
            }

            override fun visitExpression(expression: IrExpression): IrExpression {
                stack.push(expression)
                val result = super.visitExpression(expression)
                stack.pop()
                return result
            }

            override fun visitDeclaration(declaration: IrDeclarationBase): IrStatement {
                lateinit var tempGeneratedClasses: MutableList<IrClass>
                if (declaration is IrClass) {
                    tempGeneratedClasses = generatedClasses
                    generatedClasses = mutableListOf()
                }
                stack.push(declaration)
                val result = super.visitDeclaration(declaration)
                stack.pop()
                if (declaration is IrClass) {
                    declaration.declarations += generatedClasses
                    generatedClasses = tempGeneratedClasses
                }
                return result
            }

            override fun visitSpreadElement(spread: IrSpreadElement): IrSpreadElement {
                stack.push(spread)
                val result = super.visitSpreadElement(spread)
                stack.pop()
                return result
            }

            override fun visitFunctionReference(expression: IrFunctionReference): IrExpression {
                expression.transformChildrenVoid(this)

                for (i in stack.size - 1 downTo 0) {
                    val cur = stack[i]
                    if (cur is IrBlock)
                        continue
                    if (cur !is IrCall)
                        break
                    val argument = if (i < stack.size - 1) stack[i + 1] else expression
                    val parameter = cur.symbol.owner.valueParameters.singleOrNull {
                        cur.getValueArgument(it.index) == argument
                    }
                    if (parameter?.annotations?.findAnnotation(VOLATILE_LAMBDA_FQ_NAME) != null) {
                        return expression
                    }
                    break
                }

                if (!expression.type.isFunction() && !expression.type.isKFunction()
                        && !expression.type.isKSuspendFunction()) {
                    // Not a subject of this lowering.
                    return expression
                }

                val parent: IrDeclarationContainer = (currentClass?.irElement as? IrClass) ?: irFile
                val loweredFunctionReference = FunctionReferenceBuilder(parent, expression).build()
                generatedClasses.add(loweredFunctionReference.functionReferenceClass)
                val irBuilder = context.createIrBuilder(currentScope!!.scope.scopeOwnerSymbol,
                        expression.startOffset, expression.endOffset)
                return irBuilder.irCall(loweredFunctionReference.functionReferenceConstructor.symbol).apply {
                    expression.getArguments().forEachIndexed { index, argument ->
                        putValueArgument(index, argument.second)
                    }
                }
            }
        }, null)
        irFile.declarations += generatedClasses
    }

    private class BuiltFunctionReference(val functionReferenceClass: IrClass,
                                         val functionReferenceConstructor: IrConstructor)

    private val VOLATILE_LAMBDA_FQ_NAME = FqName.fromSegments(listOf("kotlin", "native", "internal", "VolatileLambda"))

    private val symbols = context.ir.symbols
    private val irBuiltIns = context.irBuiltIns

    private val getContinuationSymbol = symbols.getContinuation
    private val continuationClassSymbol = getContinuationSymbol.owner.returnType.classifierOrFail as IrClassSymbol

    private inner class FunctionReferenceBuilder(val parent: IrDeclarationParent,
                                                 val functionReference: IrFunctionReference) {

        private val startOffset = functionReference.startOffset
        private val endOffset = functionReference.endOffset
        private val referencedFunction = functionReference.symbol.owner
        private val functionParameters = referencedFunction.explicitParameters
        private val boundFunctionParameters = functionReference.getArgumentsWithIr().map { it.first }
        private val unboundFunctionParameters = functionParameters - boundFunctionParameters

        private val typeArgumentsMap = referencedFunction.typeParameters.associate { typeParam ->
            typeParam.symbol to functionReference.getTypeArgument(typeParam.index)!!
        }

        private val functionReferenceClass: IrClass = WrappedClassDescriptor().let {
            IrClassImpl(
                    startOffset,endOffset,
                    DECLARATION_ORIGIN_FUNCTION_REFERENCE_IMPL,
                    IrClassSymbolImpl(it),
                    "${referencedFunction.name}\$FUNCTION_REFERENCE\$${context.functionReferenceCount++}".synthesizedName,
                    ClassKind.CLASS,
                    Visibilities.PRIVATE,
                    Modality.FINAL,
                    isCompanion = false,
                    isInner = false,
                    isData = false,
                    isExternal = false,
                    isInline = false,
                    isExpect = false,
                    isFun = false
            ).apply {
                it.bind(this)
                parent = this@FunctionReferenceBuilder.parent
                createParameterDeclarations()
            }
        }

        private val functionReferenceThis = functionReferenceClass.thisReceiver!!

        private val argumentToPropertiesMap = boundFunctionParameters.associate {
            it to createField(
                    startOffset, endOffset,
                    DECLARATION_ORIGIN_FUNCTION_REFERENCE_IMPL,
                    it.type,
                    it.name,
                    isMutable = false,
                    owner = functionReferenceClass
            )
        }

        private fun IrClass.getInvokeFunction() = simpleFunctions().single { it.name.asString() == "invoke" }

        private val kFunctionImplSymbol = symbols.kFunctionImpl
        private val kFunctionImplConstructorSymbol = kFunctionImplSymbol.constructors.single()
        private val kSuspendFunctionImplSymbol = symbols.kSuspendFunctionImpl
        private val kSuspendFunctionImplConstructorSymbol = kSuspendFunctionImplSymbol.constructors.single()

        val isKFunction = functionReference.type.isKFunction()
        val isKSuspendFunction = functionReference.type.isKSuspendFunction()

        fun build(): BuiltFunctionReference {
            val numberOfParameters = unboundFunctionParameters.size
            val functionParameterTypes = unboundFunctionParameters.map { it.type }
            val superTypes = mutableListOf<IrType>()
            val functionClass: IrClass
            val suspendFunctionClass: IrClass?
            if (isKSuspendFunction) {
                superTypes += kSuspendFunctionImplSymbol.typeWith(referencedFunction.returnType)
                functionClass = symbols.functionN(numberOfParameters + 1).owner
                val continuationType = continuationClassSymbol.typeWith(referencedFunction.returnType)
                superTypes += functionClass.typeWith(functionParameterTypes + continuationType + irBuiltIns.anyNType)
                suspendFunctionClass = symbols.kSuspendFunctionN(numberOfParameters).owner
                superTypes += suspendFunctionClass.typeWith(functionParameterTypes + referencedFunction.returnType)
            }
            else {
                superTypes += if (isKFunction)
                    kFunctionImplSymbol.typeWith(referencedFunction.returnType)
                else
                    irBuiltIns.anyType
                functionClass = (if (isKFunction) symbols.kFunctionN(numberOfParameters) else symbols.functionN(numberOfParameters)).owner
                superTypes += functionClass.typeWith(functionParameterTypes + referencedFunction.returnType)
                val lastParameterType = unboundFunctionParameters.lastOrNull()?.type
                if (lastParameterType?.classifierOrNull != continuationClassSymbol)
                    suspendFunctionClass = null
                else {
                    lastParameterType as IrSimpleType
                    // If the last parameter is Continuation<> inherit from SuspendFunction.
                    suspendFunctionClass = symbols.suspendFunctionN(numberOfParameters - 1).owner
                    val suspendFunctionClassTypeParameters = functionParameterTypes.dropLast(1) +
                            (lastParameterType.arguments.single().typeOrNull ?: irBuiltIns.anyNType)
                    superTypes += suspendFunctionClass.symbol.typeWith(suspendFunctionClassTypeParameters)
                }
            }

            val constructor = buildConstructor()
            if (!isKSuspendFunction)
                buildInvokeMethod(functionClass.getInvokeFunction())
            suspendFunctionClass?.let {
                val invokeMethod = buildInvokeMethod(it.getInvokeFunction())
                if (isKSuspendFunction)
                    invokeMethod.overriddenSymbols += functionClass.getInvokeFunction().symbol
            }

            functionReferenceClass.superTypes += superTypes
            functionReferenceClass.addFakeOverridesViaIncorrectHeuristic()

            return BuiltFunctionReference(functionReferenceClass, constructor)
        }

        private fun buildConstructor(): IrConstructor = WrappedClassConstructorDescriptor().let {
            IrConstructorImpl(
                    startOffset, endOffset,
                    DECLARATION_ORIGIN_FUNCTION_REFERENCE_IMPL,
                    IrConstructorSymbolImpl(it),
                    Name.special("<init>"),
                    Visibilities.PUBLIC,
                    functionReferenceClass.defaultType,
                    isInline = false,
                    isExternal = false,
                    isPrimary = true,
                    isExpect = false
            ).apply {
                it.bind(this)
                parent = functionReferenceClass
                functionReferenceClass.declarations += this

                valueParameters += boundFunctionParameters.mapIndexed { index, parameter ->
                    parameter.copyTo(this, DECLARATION_ORIGIN_FUNCTION_REFERENCE_IMPL, index,
                            type = parameter.type.substitute(typeArgumentsMap))
                }

                body = context.createIrBuilder(symbol, startOffset, endOffset).irBlockBody {
                    val superConstructor = when {
                        isKFunction -> kFunctionImplConstructorSymbol.owner
                        isKSuspendFunction -> kSuspendFunctionImplConstructorSymbol.owner
                        else -> irBuiltIns.anyClass.owner.constructors.single()
                    }
                    +irDelegatingConstructorCall(superConstructor).apply applyIrDelegationConstructorCall@ {
                        if (!isKFunction && !isKSuspendFunction) return@applyIrDelegationConstructorCall
<<<<<<< HEAD
                        val name = referencedFunction.originalFunction.name
=======
                        val name = ((referencedFunction as? IrSimpleFunction)?.attributeOwnerId as? IrSimpleFunction)?.name
                                ?: referencedFunction.name
>>>>>>> 33dc51b0
                        putValueArgument(0, irString(name.asString()))
                        putValueArgument(1, irString((functionReference.symbol.owner).fullName))
                        putValueArgument(2, irBoolean(boundFunctionParameters.isNotEmpty()))
                        val needReceiver = boundFunctionParameters.singleOrNull()?.descriptor is ReceiverParameterDescriptor
                        val receiver = if (needReceiver) irGet(valueParameters.single()) else irNull()
                        putValueArgument(3, receiver)
                        putValueArgument(4, with(kTypeGenerator) { irKType(referencedFunction.returnType) })
                    }
                    +IrInstanceInitializerCallImpl(startOffset, endOffset, functionReferenceClass.symbol, irBuiltIns.unitType)
                    // Save all arguments to fields.
                    boundFunctionParameters.forEachIndexed { index, parameter ->
                        +irSetField(irGet(functionReferenceThis), argumentToPropertiesMap[parameter]!!, irGet(valueParameters[index]))
                    }
                }
            }
        }

        private val IrFunction.fullName: String
            get() = parent.fqNameForIrSerialization.child(Name.identifier(functionName)).asString()

        private fun buildInvokeMethod(superFunction: IrSimpleFunction): IrSimpleFunction = WrappedSimpleFunctionDescriptor().let {
            IrFunctionImpl(
                    startOffset, endOffset,
                    DECLARATION_ORIGIN_FUNCTION_REFERENCE_IMPL,
                    IrSimpleFunctionSymbolImpl(it),
                    superFunction.name,
                    Visibilities.PRIVATE,
                    Modality.FINAL,
                    referencedFunction.returnType,
                    isInline = false,
                    isExternal = false,
                    isTailrec = false,
                    isSuspend = superFunction.isSuspend,
                    isExpect = false,
                    isFakeOverride = false,
                    isOperator = false,
                    isInfix = false
            ).apply {
                it.bind(this)
                val function = this
                parent = functionReferenceClass
                functionReferenceClass.declarations += function

                this.createDispatchReceiverParameter()

                valueParameters += superFunction.valueParameters.mapIndexed { index, parameter ->
                    parameter.copyTo(function, DECLARATION_ORIGIN_FUNCTION_REFERENCE_IMPL, index,
                            type = parameter.type.substitute(typeArgumentsMap))
                }

                overriddenSymbols += superFunction.symbol

                body = context.createIrBuilder(function.symbol, startOffset, endOffset).irBlockBody(startOffset, endOffset) {
                    +irReturn(
                            irCall(functionReference.symbol).apply {
                                var unboundIndex = 0
                                val unboundArgsSet = unboundFunctionParameters.toSet()
                                for (parameter in functionParameters) {
                                    val argument =
                                            if (!unboundArgsSet.contains(parameter))
                                            // Bound parameter - read from field.
                                                irGetField(
                                                        irGet(function.dispatchReceiverParameter!!),
                                                        argumentToPropertiesMap[parameter]!!
                                                )
                                            else {
                                                if (function.isSuspend && unboundIndex == valueParameters.size)
                                                // For suspend functions the last argument is continuation and it is implicit.
                                                    irCall(getContinuationSymbol.owner, listOf(returnType))
                                                else
                                                    irGet(valueParameters[unboundIndex++])
                                            }
                                    when (parameter) {
                                        referencedFunction.dispatchReceiverParameter -> dispatchReceiver = argument
                                        referencedFunction.extensionReceiverParameter -> extensionReceiver = argument
                                        else -> putValueArgument(parameter.index, argument)
                                    }
                                }
                                assert(unboundIndex == valueParameters.size) { "Not all arguments of <invoke> are used" }
                            }
                    )
                }
            }
        }
    }
}<|MERGE_RESOLUTION|>--- conflicted
+++ resolved
@@ -284,12 +284,8 @@
                     }
                     +irDelegatingConstructorCall(superConstructor).apply applyIrDelegationConstructorCall@ {
                         if (!isKFunction && !isKSuspendFunction) return@applyIrDelegationConstructorCall
-<<<<<<< HEAD
-                        val name = referencedFunction.originalFunction.name
-=======
                         val name = ((referencedFunction as? IrSimpleFunction)?.attributeOwnerId as? IrSimpleFunction)?.name
                                 ?: referencedFunction.name
->>>>>>> 33dc51b0
                         putValueArgument(0, irString(name.asString()))
                         putValueArgument(1, irString((functionReference.symbol.owner).fullName))
                         putValueArgument(2, irBoolean(boundFunctionParameters.isNotEmpty()))
