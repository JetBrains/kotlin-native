/*
 * Copyright 2010-2017 JetBrains s.r.o.
 *
 * Licensed under the Apache License, Version 2.0 (the "License");
 * you may not use this file except in compliance with the License.
 * You may obtain a copy of the License at
 *
 * http://www.apache.org/licenses/LICENSE-2.0
 *
 * Unless required by applicable law or agreed to in writing, software
 * distributed under the License is distributed on an "AS IS" BASIS,
 * WITHOUT WARRANTIES OR CONDITIONS OF ANY KIND, either express or implied.
 * See the License for the specific language governing permissions and
 * limitations under the License.
 */

package org.jetbrains.kotlin.backend.konan

import org.jetbrains.kotlin.descriptors.ModuleDescriptor
import org.jetbrains.kotlin.name.FqName
import org.jetbrains.kotlin.name.FqNameUnsafe
import org.jetbrains.kotlin.name.Name
import org.jetbrains.kotlin.resolve.ImportPath
import org.jetbrains.kotlin.resolve.MultiTargetPlatform
import org.jetbrains.kotlin.resolve.PlatformConfigurator
import org.jetbrains.kotlin.resolve.TargetPlatform
import org.jetbrains.kotlin.storage.StorageManager

private val STDLIB_MODULE_NAME = Name.special("<stdlib>")
internal const val NATIVE_PTR_NAME = "NativePtr"

<<<<<<< HEAD
fun ModuleDescriptor.isStdlib() = name == STDLIB_MODULE_NAME
=======
fun ModuleDescriptor.isStdlib(): Boolean {
    return name == STDLIB_MODULE_NAME
}

private val nativePtrName = "NativePtr"

class KonanBuiltIns(storageManager: StorageManager) : KotlinBuiltIns(storageManager) {
    override fun getClassDescriptorFactories() =
            super.getClassDescriptorFactories() + KonanBuiltInClassDescriptorFactory(storageManager, builtInsModule)

    override fun getSuspendFunction(parameterCount: Int): ClassDescriptor {
        return getBuiltInClassByName(Name.identifier("SuspendFunction$parameterCount"))
    }

    object FqNames {
        val packageName = FqName("konan.internal")

        val nativePtr = packageName.child(Name.identifier(nativePtrName)).toUnsafe()
        val nonNullNativePtr = FqNameUnsafe("konan.internal.NonNullNativePtr")

        val throws = FqName("konan.Throws")
    }

    private val packageScope by lazy { builtInsModule.getPackage(FqNames.packageName).memberScope }

    val nativePtr by lazy { packageScope.getContributedClassifier(nativePtrName) as ClassDescriptor }

    val nativePtrPlusLong by lazy { nativePtr.unsubstitutedMemberScope.getContributedFunctions("plus").single() }
    val nativePtrToLong   by lazy { nativePtr.unsubstitutedMemberScope.getContributedFunctions("toLong").single() }
    val getNativeNullPtr  by lazy { packageScope.getContributedFunctions("getNativeNullPtr").single() }
    val immutableBinaryBlobOf by lazy {
        builtInsModule.getPackage(FqName("konan")).memberScope.
                getContributedFunctions("immutableBinaryBlobOf").single()
    }
>>>>>>> 73b6935d

object KonanFqNames {

    val packageName = FqName("konan.internal")
    val nativePtr = packageName.child(Name.identifier(NATIVE_PTR_NAME)).toUnsafe()
    val throws = FqName("konan.Throws")
}

object KonanPlatform : TargetPlatform("Konan") {
    override fun computePlatformSpecificDefaultImports(storageManager: StorageManager, result: MutableList<ImportPath>) {
        result.add(ImportPath.fromString("konan.*"))
    }

    override val multiTargetPlatform = MultiTargetPlatform.Specific(platformName)
    override val platformConfigurator: PlatformConfigurator = KonanPlatformConfigurator
}

/**
 * Maximum number of parameters supported in function types (e.g. `FunctionXX`, `KFunctionXX`, `SuspendFunctionXX`).
 */
internal const val KONAN_FUNCTION_INTERFACES_MAX_PARAMETERS = 22<|MERGE_RESOLUTION|>--- conflicted
+++ resolved
@@ -29,44 +29,7 @@
 private val STDLIB_MODULE_NAME = Name.special("<stdlib>")
 internal const val NATIVE_PTR_NAME = "NativePtr"
 
-<<<<<<< HEAD
 fun ModuleDescriptor.isStdlib() = name == STDLIB_MODULE_NAME
-=======
-fun ModuleDescriptor.isStdlib(): Boolean {
-    return name == STDLIB_MODULE_NAME
-}
-
-private val nativePtrName = "NativePtr"
-
-class KonanBuiltIns(storageManager: StorageManager) : KotlinBuiltIns(storageManager) {
-    override fun getClassDescriptorFactories() =
-            super.getClassDescriptorFactories() + KonanBuiltInClassDescriptorFactory(storageManager, builtInsModule)
-
-    override fun getSuspendFunction(parameterCount: Int): ClassDescriptor {
-        return getBuiltInClassByName(Name.identifier("SuspendFunction$parameterCount"))
-    }
-
-    object FqNames {
-        val packageName = FqName("konan.internal")
-
-        val nativePtr = packageName.child(Name.identifier(nativePtrName)).toUnsafe()
-        val nonNullNativePtr = FqNameUnsafe("konan.internal.NonNullNativePtr")
-
-        val throws = FqName("konan.Throws")
-    }
-
-    private val packageScope by lazy { builtInsModule.getPackage(FqNames.packageName).memberScope }
-
-    val nativePtr by lazy { packageScope.getContributedClassifier(nativePtrName) as ClassDescriptor }
-
-    val nativePtrPlusLong by lazy { nativePtr.unsubstitutedMemberScope.getContributedFunctions("plus").single() }
-    val nativePtrToLong   by lazy { nativePtr.unsubstitutedMemberScope.getContributedFunctions("toLong").single() }
-    val getNativeNullPtr  by lazy { packageScope.getContributedFunctions("getNativeNullPtr").single() }
-    val immutableBinaryBlobOf by lazy {
-        builtInsModule.getPackage(FqName("konan")).memberScope.
-                getContributedFunctions("immutableBinaryBlobOf").single()
-    }
->>>>>>> 73b6935d
 
 object KonanFqNames {
 
