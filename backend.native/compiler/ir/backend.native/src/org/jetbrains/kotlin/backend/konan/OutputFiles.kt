/*
 * Copyright 2010-2018 JetBrains s.r.o. Use of this source code is governed by the Apache 2.0 license
 * that can be found in the LICENSE file.
 */
package org.jetbrains.kotlin.backend.konan

import org.jetbrains.kotlin.util.prefixBaseNameIfNot
import org.jetbrains.kotlin.util.removeSuffixIfPresent
import org.jetbrains.kotlin.util.suffixIfNot
import org.jetbrains.kotlin.konan.file.File
import org.jetbrains.kotlin.konan.target.CompilerOutputKind
import org.jetbrains.kotlin.konan.target.KonanTarget
import org.jetbrains.kotlin.konan.util.visibleName
import kotlin.random.Random


/**
 * Creates and stores terminal compiler outputs.
 */
class OutputFiles(outputPath: String?, target: KonanTarget, val produce: CompilerOutputKind) {

    private val prefix = produce.prefix(target)
    private val suffix = produce.suffix(target)

    val outputName = outputPath?.removeSuffixIfPresent(suffix) ?: produce.visibleName

    /**
     * Header file for dynamic library.
     */
    val cAdapterHeader by lazy { File("${outputName}_api.h") }
    val cAdapterDef    by lazy { File("${outputName}.def") }

    /**
     * Main compiler's output file.
     */
    val mainFile =
            if (produce.isCache)
                outputName
            else
                outputName.fullOutputName()
<<<<<<< HEAD

    val tempCacheDirectory =
            if (produce.isCache)
                File(outputName + Random.nextLong().toString())
            else null

    val nativeBinaryFile =
            if (produce.isCache)
                tempCacheDirectory!!.child(File(outputName.fullOutputName()).absoluteFile.name).absolutePath
            else mainFile

    val symbolicInfoFile = "$nativeBinaryFile.dSYM"

=======

    val tempCacheDirectory =
            if (produce.isCache)
                File(outputName + Random.nextLong().toString())
            else null

    val nativeBinaryFile =
            if (produce.isCache)
                tempCacheDirectory!!.child(File(outputName.fullOutputName()).absoluteFile.name).absolutePath
            else mainFile

    val symbolicInfoFile = "$nativeBinaryFile.dSYM"

    val bitcodeDependenciesFile =
            if (produce.isCache)
                tempCacheDirectory!!.child(CachedLibraries.BITCODE_DEPENDENCIES_FILE_NAME).absolutePath
            else null

>>>>>>> 33dc51b0
    private fun String.fullOutputName() = prefixBaseNameIfNeeded(prefix).suffixIfNeeded(suffix)

    private fun String.prefixBaseNameIfNeeded(prefix: String) =
            if (produce.isCache)
                prefixBaseNameAlways(prefix)
            else prefixBaseNameIfNot(prefix)

    private fun String.suffixIfNeeded(prefix: String) =
            if (produce.isCache)
                suffixAlways(prefix)
            else suffixIfNot(prefix)

    private fun String.prefixBaseNameAlways(prefix: String): String {
        val file = File(this).absoluteFile
        val name = file.name
        val directory = file.parent
        return "$directory/$prefix$name"
    }

    private fun String.suffixAlways(suffix: String) = "$this$suffix"
}<|MERGE_RESOLUTION|>--- conflicted
+++ resolved
@@ -38,21 +38,6 @@
                 outputName
             else
                 outputName.fullOutputName()
-<<<<<<< HEAD
-
-    val tempCacheDirectory =
-            if (produce.isCache)
-                File(outputName + Random.nextLong().toString())
-            else null
-
-    val nativeBinaryFile =
-            if (produce.isCache)
-                tempCacheDirectory!!.child(File(outputName.fullOutputName()).absoluteFile.name).absolutePath
-            else mainFile
-
-    val symbolicInfoFile = "$nativeBinaryFile.dSYM"
-
-=======
 
     val tempCacheDirectory =
             if (produce.isCache)
@@ -71,7 +56,8 @@
                 tempCacheDirectory!!.child(CachedLibraries.BITCODE_DEPENDENCIES_FILE_NAME).absolutePath
             else null
 
->>>>>>> 33dc51b0
+    val symbolicInfoFile = "$nativeBinaryFile.dSYM"
+
     private fun String.fullOutputName() = prefixBaseNameIfNeeded(prefix).suffixIfNeeded(suffix)
 
     private fun String.prefixBaseNameIfNeeded(prefix: String) =
