/*
 * Copyright 2010-2018 JetBrains s.r.o. Use of this source code is governed by the Apache 2.0 license
 * that can be found in the LICENSE file.
 */

package org.jetbrains.kotlin.backend.konan.lower

import org.jetbrains.kotlin.backend.common.ClassLoweringPass
import org.jetbrains.kotlin.backend.common.FileLoweringPass
import org.jetbrains.kotlin.backend.common.lower.EnumWhenLowering
import org.jetbrains.kotlin.backend.common.lower.createIrBuilder
import org.jetbrains.kotlin.backend.common.lower.irBlockBody
import org.jetbrains.kotlin.backend.common.runOnFilePostfix
import org.jetbrains.kotlin.backend.konan.Context
import org.jetbrains.kotlin.backend.konan.DECLARATION_ORIGIN_ENUM
import org.jetbrains.kotlin.backend.konan.llvm.IntrinsicType
import org.jetbrains.kotlin.backend.konan.llvm.tryGetIntrinsicType
import org.jetbrains.kotlin.descriptors.ClassKind
import org.jetbrains.kotlin.ir.builders.*
import org.jetbrains.kotlin.ir.declarations.*
import org.jetbrains.kotlin.ir.declarations.impl.IrPropertyImpl
import org.jetbrains.kotlin.ir.expressions.*
import org.jetbrains.kotlin.ir.expressions.IrStatementOrigin.ARGUMENTS_REORDERING_FOR_CALL
import org.jetbrains.kotlin.ir.expressions.impl.*
import org.jetbrains.kotlin.ir.symbols.IrClassSymbol
import org.jetbrains.kotlin.ir.symbols.impl.IrPropertySymbolImpl
import org.jetbrains.kotlin.ir.types.classifierOrNull
import org.jetbrains.kotlin.ir.types.typeWith
import org.jetbrains.kotlin.ir.util.*
import org.jetbrains.kotlin.ir.visitors.IrElementTransformerVoid
import org.jetbrains.kotlin.ir.visitors.transformChildrenVoid
import org.jetbrains.kotlin.name.Name

private class EnumSyntheticFunctionsBuilder(val context: Context) {
    fun buildValuesExpression(startOffset: Int, endOffset: Int,
                              enumClass: IrClass): IrExpression {

        val loweredEnum = context.specialDeclarationsFactory.getLoweredEnum(enumClass)

        return irCall(startOffset, endOffset, genericValuesSymbol.owner, listOf(enumClass.defaultType))
                .apply {
                    putValueArgument(0, loweredEnum.getValuesField(startOffset, endOffset))
                }
    }

    fun buildValueOfExpression(startOffset: Int, endOffset: Int,
                               enumClass: IrClass,
                               value: IrExpression): IrExpression {
        val loweredEnum = context.specialDeclarationsFactory.getLoweredEnum(enumClass)

        return irCall(startOffset, endOffset, genericValueOfSymbol.owner, listOf(enumClass.defaultType))
                .apply {
                    putValueArgument(0, value)
                    putValueArgument(1, loweredEnum.getValuesField(startOffset, endOffset))
                }
    }

    private val genericValueOfSymbol = context.ir.symbols.valueOfForEnum

    private val genericValuesSymbol = context.ir.symbols.valuesForEnum
}

internal class EnumUsageLowering(val context: Context)
    : IrElementTransformerVoid(), FileLoweringPass {

    private val enumSyntheticFunctionsBuilder = EnumSyntheticFunctionsBuilder(context)

    override fun lower(irFile: IrFile) {
        visitFile(irFile)
    }

    override fun visitGetEnumValue(expression: IrGetEnumValue): IrExpression {
        val entry = expression.symbol.owner
        return loadEnumEntry(
                expression.startOffset,
                expression.endOffset,
                entry.parentAsClass,
                entry.name
        )
    }

    override fun visitCall(expression: IrCall): IrExpression {
        expression.transformChildrenVoid(this)

        val intrinsicType = tryGetIntrinsicType(expression)
        if (intrinsicType != IntrinsicType.ENUM_VALUES && intrinsicType != IntrinsicType.ENUM_VALUE_OF)
            return expression

        val startOffset = expression.startOffset
        val endOffset = expression.endOffset
        val irClassSymbol = expression.getTypeArgument(0)!!.classifierOrNull as? IrClassSymbol

        if (irClassSymbol == null || irClassSymbol == context.ir.symbols.enum) {
            // Either a type parameter or a type parameter erased to 'Enum'.
            return irCall(startOffset, endOffset, context.ir.symbols.throwIllegalStateException.owner, emptyList())
        }

        val irClass = irClassSymbol.owner

        assert (irClass.kind == ClassKind.ENUM_CLASS)

        return if (intrinsicType == IntrinsicType.ENUM_VALUES) {
            enumSyntheticFunctionsBuilder.buildValuesExpression(startOffset, endOffset, irClass)
        } else {
            val value = expression.getValueArgument(0)!!
            enumSyntheticFunctionsBuilder.buildValueOfExpression(startOffset, endOffset, irClass, value)
        }
    }

    private fun loadEnumEntry(startOffset: Int, endOffset: Int, enumClass: IrClass, name: Name): IrExpression {
        val loweredEnum = context.specialDeclarationsFactory.getLoweredEnum(enumClass)
        val ordinal = loweredEnum.entriesMap.getValue(name)
        return IrCallImpl.fromSymbolDescriptor(
                startOffset, endOffset, enumClass.defaultType,
                loweredEnum.itemGetterSymbol.owner.symbol,
                typeArgumentsCount = 0,
                loweredEnum.itemGetterSymbol.owner.valueParameters.size
        ).apply {
<<<<<<< HEAD
            dispatchReceiver = IrCallImpl.fromSymbolDescriptor(
                    startOffset, endOffset, loweredEnum.valuesGetter.returnType, loweredEnum.valuesGetter.symbol
            )
=======
            dispatchReceiver = IrCallImpl(startOffset, endOffset, loweredEnum.valuesGetter.returnType,
                    loweredEnum.valuesGetter.symbol, loweredEnum.valuesGetter.typeParameters.size,
                    loweredEnum.valuesGetter.valueParameters.size)
>>>>>>> 344b8652
            putValueArgument(0, IrConstImpl.int(startOffset, endOffset, context.irBuiltIns.intType, ordinal))
        }
    }
}

internal class EnumClassLowering(val context: Context) : ClassLoweringPass {

    fun run(irFile: IrFile) {
        // EnumWhenLowering should be performed before EnumUsageLowering because
        // the latter performs lowering of IrGetEnumValue
        EnumWhenLowering(context).lower(irFile)
        runOnFilePostfix(irFile)
        EnumUsageLowering(context).lower(irFile)
    }

    override fun lower(irClass: IrClass) {
        if (irClass.kind != ClassKind.ENUM_CLASS) return
        EnumClassTransformer(irClass).run()
    }

    private inner class EnumClassTransformer(val irClass: IrClass) {
        private val loweredEnum = context.specialDeclarationsFactory.getInternalLoweredEnum(irClass)
        private val enumSyntheticFunctionsBuilder = EnumSyntheticFunctionsBuilder(context)

        fun run() {
            pullUpEnumEntriesClasses()
            createImplObject()
        }

        private fun pullUpEnumEntriesClasses() {
            irClass.declarations.transformFlat { declaration ->
                if (declaration is IrEnumEntry) {
                    val correspondingClass = declaration.correspondingClass
                    declaration.correspondingClass = null
                    listOfNotNull(declaration, correspondingClass)
                } else null
            }
        }

        private fun createImplObject() {
            val implObject = loweredEnum.implObject

            val enumEntries = mutableListOf<IrEnumEntry>()
            var i = 0
            while (i < irClass.declarations.size) {
                val declaration = irClass.declarations[i]
                var delete = false
                when (declaration) {
                    is IrEnumEntry -> {
                        enumEntries.add(declaration)
                        delete = true
                    }
                    is IrFunction -> {
                        val body = declaration.body
                        if (body is IrSyntheticBody) {
                            when (body.kind) {
                                IrSyntheticBodyKind.ENUM_VALUEOF ->
                                    declaration.body = createSyntheticValueOfMethodBody(declaration)
                                IrSyntheticBodyKind.ENUM_VALUES ->
                                    declaration.body = createSyntheticValuesMethodBody(declaration)
                            }
                        }
                    }
                }
                if (delete)
                    irClass.declarations.removeAt(i)
                else
                    ++i
            }

            implObject.declarations += createSyntheticValuesPropertyDeclaration(enumEntries)


            irClass.declarations += implObject
        }

        private val createUninitializedInstance = context.ir.symbols.createUninitializedInstance.owner

        private fun createSyntheticValuesPropertyDeclaration(enumEntries: List<IrEnumEntry>): IrProperty {
            val startOffset = irClass.startOffset
            val endOffset = irClass.endOffset

            val implObject = loweredEnum.implObject
            val constructor = implObject.constructors.single()

            val irValuesInitializer = context.createArrayOfExpression(
                    startOffset, endOffset,
                    irClass.defaultType,
                    enumEntries
                            .sortedBy { it.name }
                            .map {
                                val initializer = it.initializerExpression?.expression
                                val entryConstructorCall = when {
                                    initializer is IrConstructorCall -> initializer

                                    initializer is IrBlock && initializer.origin == ARGUMENTS_REORDERING_FOR_CALL ->
                                        initializer.statements.last() as IrConstructorCall

                                    else -> error("Unexpected initializer: $initializer")
                                }
                                val entryClass = entryConstructorCall.symbol.owner.constructedClass

                                irCall(startOffset, endOffset,
                                        createUninitializedInstance,
                                        listOf(entryClass.defaultType)
                                )

                            }
            )
            val irField = loweredEnum.valuesField
            context.createIrBuilder(constructor.symbol).run {
                (constructor.body as IrBlockBody).statements +=
                        irSetField(irGet(implObject.thisReceiver!!), irField, irValuesInitializer)
            }

            val getter = loweredEnum.valuesGetter
            context.createIrBuilder(getter.symbol).run {
                getter.body = irBlockBody(irClass) { +irReturn(irGetField(irGetObject(implObject.symbol), irField)) }
            }

            createValuesPropertyInitializer(enumEntries)

            return with(loweredEnum.valuesField.descriptor) {
                IrPropertyImpl(
                    startOffset, endOffset, DECLARATION_ORIGIN_ENUM, IrPropertySymbolImpl(this),
                    name, visibility, modality, isVar, isConst, isLateInit, isDelegated, isExternal
                ).apply {
                    this.backingField = irField
                    this.getter = getter
                    this.parent = implObject
                }
            }
        }

        private val initInstanceSymbol = context.ir.symbols.initInstance

        private val arrayGetSymbol = context.ir.symbols.array.functions.single { it.owner.name == Name.identifier("get") }

        private val arrayType = context.ir.symbols.array.typeWith(irClass.defaultType)

        private fun createValuesPropertyInitializer(enumEntries: List<IrEnumEntry>) {
            val startOffset = irClass.startOffset
            val endOffset = irClass.endOffset

            fun IrBlockBuilder.initInstanceCall(instance: IrCall, constructor: IrConstructorCall): IrCall =
                    irCall(initInstanceSymbol).apply {
                        putValueArgument(0, instance)
                        putValueArgument(1, constructor)
                    }

            val implObject = loweredEnum.implObject
            val constructor = implObject.constructors.single()
            val irBuilder = context.createIrBuilder(constructor.symbol, startOffset, endOffset)
            val valuesInitializer = irBuilder.irBlock(startOffset, endOffset) {
                val receiver = implObject.thisReceiver!!
                val instances = irTemporary(irGetField(irGet(receiver), loweredEnum.valuesField))
                enumEntries
                        .sortedBy { it.name }
                        .withIndex()
                        .forEach {
                            val instance = irCall(arrayGetSymbol).apply {
                                dispatchReceiver = irGet(instances)
                                putValueArgument(0, irInt(it.index))
                            }
                            val initializer = it.value.initializerExpression!!.expression
                            initializer.setDeclarationsParent(constructor)
                            when {
                                initializer is IrConstructorCall -> +initInstanceCall(instance, initializer)

                                initializer is IrBlock && initializer.origin == ARGUMENTS_REORDERING_FOR_CALL -> {
                                    val statements = initializer.statements
                                    val constructorCall = statements.last() as IrConstructorCall
                                    statements[statements.lastIndex] = initInstanceCall(instance, constructorCall)
                                    +initializer
                                }

                                else -> error("Unexpected initializer: $initializer")
                            }
                        }
                +irCall(this@EnumClassLowering.context.ir.symbols.freeze, listOf(arrayType)).apply {
                    extensionReceiver = irGet(receiver)
                }
            }
            (constructor.body as IrBlockBody).statements += valuesInitializer
        }

        private fun createSyntheticValuesMethodBody(declaration: IrFunction): IrBody {
            val startOffset = irClass.startOffset
            val endOffset = irClass.endOffset
            val valuesExpression = enumSyntheticFunctionsBuilder.buildValuesExpression(startOffset, endOffset, irClass)

            return IrBlockBodyImpl(startOffset, endOffset).apply {
                statements += IrReturnImpl(
                        startOffset,
                        endOffset,
                        context.irBuiltIns.nothingType,
                        declaration.symbol,
                        valuesExpression
                )
            }
        }

        private fun createSyntheticValueOfMethodBody(declaration: IrFunction): IrBody {
            val startOffset = irClass.startOffset
            val endOffset = irClass.endOffset
            val parameter = declaration.valueParameters[0]
            val value = IrGetValueImpl(startOffset, endOffset, parameter.type, parameter.symbol)
            val valueOfExpression = enumSyntheticFunctionsBuilder.buildValueOfExpression(startOffset, endOffset, irClass, value)

            return IrBlockBodyImpl(startOffset, endOffset).apply {
                statements += IrReturnImpl(
                        startOffset,
                        endOffset,
                        context.irBuiltIns.nothingType,
                        declaration.symbol,
                        valueOfExpression
                )
            }
        }

    }
}<|MERGE_RESOLUTION|>--- conflicted
+++ resolved
@@ -116,15 +116,10 @@
                 typeArgumentsCount = 0,
                 loweredEnum.itemGetterSymbol.owner.valueParameters.size
         ).apply {
-<<<<<<< HEAD
             dispatchReceiver = IrCallImpl.fromSymbolDescriptor(
                     startOffset, endOffset, loweredEnum.valuesGetter.returnType, loweredEnum.valuesGetter.symbol
-            )
-=======
-            dispatchReceiver = IrCallImpl(startOffset, endOffset, loweredEnum.valuesGetter.returnType,
-                    loweredEnum.valuesGetter.symbol, loweredEnum.valuesGetter.typeParameters.size,
+            , loweredEnum.valuesGetter.typeParameters.size,
                     loweredEnum.valuesGetter.valueParameters.size)
->>>>>>> 344b8652
             putValueArgument(0, IrConstImpl.int(startOffset, endOffset, context.irBuiltIns.intType, ordinal))
         }
     }
