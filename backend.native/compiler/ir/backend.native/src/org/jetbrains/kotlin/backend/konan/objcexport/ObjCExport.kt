/*
 * Copyright 2010-2018 JetBrains s.r.o. Use of this source code is governed by the Apache 2.0 license
 * that can be found in the LICENSE file.
 */

package org.jetbrains.kotlin.backend.konan.objcexport

import org.jetbrains.kotlin.backend.konan.*
import org.jetbrains.kotlin.backend.konan.Context
import org.jetbrains.kotlin.backend.konan.descriptors.getPackageFragments
import org.jetbrains.kotlin.backend.konan.descriptors.isInterface
import org.jetbrains.kotlin.backend.konan.getExportedDependencies
import org.jetbrains.kotlin.backend.konan.llvm.CodeGenerator
import org.jetbrains.kotlin.backend.konan.llvm.objcexport.ObjCExportCodeGenerator
import org.jetbrains.kotlin.descriptors.CallableMemberDescriptor
import org.jetbrains.kotlin.descriptors.ClassDescriptor
import org.jetbrains.kotlin.descriptors.SourceFile
import org.jetbrains.kotlin.ir.util.SymbolTable
import org.jetbrains.kotlin.konan.exec.Command
import org.jetbrains.kotlin.konan.file.File
import org.jetbrains.kotlin.konan.file.createTempFile
import org.jetbrains.kotlin.konan.target.*
import org.jetbrains.kotlin.name.FqName
import org.jetbrains.kotlin.name.Name
import org.jetbrains.kotlin.name.isSubpackageOf

internal class ObjCExportedInterface(
        val generatedClasses: Set<ClassDescriptor>,
        val categoryMembers: Map<ClassDescriptor, List<CallableMemberDescriptor>>,
        val topLevel: Map<SourceFile, List<CallableMemberDescriptor>>,
        val headerLines: List<String>,
        val namer: ObjCExportNamer,
        val mapper: ObjCExportMapper
)

internal class ObjCExport(val context: Context, symbolTable: SymbolTable) {
    private val target get() = context.config.target

    private val exportedInterface = produceInterface()
    private val codeSpec = exportedInterface?.createCodeSpec(symbolTable)

    private fun produceInterface(): ObjCExportedInterface? {
        if (!target.family.isAppleFamily) return null

        if (!context.config.produce.isFinalBinary) return null

        // TODO: emit RTTI to the same modules as classes belong to.
        //   Not possible yet, since ObjCExport translates the entire "world" API at once
        //   and can't do this per-module, e.g. due to global name conflict resolution.

        val produceFramework = context.config.produce == CompilerOutputKind.FRAMEWORK

        return if (produceFramework) {
            val mapper = ObjCExportMapper(context.frontendServices.deprecationResolver)
            val moduleDescriptors = listOf(context.moduleDescriptor) + context.getExportedDependencies()
            val objcGenerics = context.configuration.getBoolean(KonanConfigKeys.OBJC_GENERICS)
            val namer = ObjCExportNamerImpl(
                    moduleDescriptors.toSet(),
                    context.moduleDescriptor.builtIns,
                    mapper,
                    context.moduleDescriptor.namePrefix,
                    local = false,
                    objcGenerics = objcGenerics
            )
            val headerGenerator = ObjCExportHeaderGeneratorImpl(context, moduleDescriptors, mapper, namer, objcGenerics)
            headerGenerator.translateModule()
            headerGenerator.buildInterface()
        } else {
            null
        }
    }

    internal fun generate(codegen: CodeGenerator) {
        if (!target.family.isAppleFamily) return

        if (!context.config.produce.isFinalBinary) return // TODO: emit RTTI to the same modules as classes belong to.

        val mapper = exportedInterface?.mapper ?: ObjCExportMapper()
        val namer = exportedInterface?.namer ?: ObjCExportNamerImpl(
                setOf(codegen.context.moduleDescriptor),
                context.moduleDescriptor.builtIns,
                mapper,
                context.moduleDescriptor.namePrefix,
                local = false
        )

        val objCCodeGenerator = ObjCExportCodeGenerator(codegen, namer, mapper)

        if (exportedInterface != null) {
            produceFrameworkSpecific(exportedInterface.headerLines)

            objCCodeGenerator.generate(codeSpec!!)

            exportedInterface.generateWorkaroundForSwiftSR10177()
        }

        objCCodeGenerator.emitRtti()
    }

    private fun produceFrameworkSpecific(headerLines: List<String>) {
        val framework = File(context.config.outputFile)
        val frameworkContents = when(target.family) {
            Family.IOS,
            Family.WATCHOS,
            Family.TVOS -> framework
            Family.OSX -> framework.child("Versions/A")
            else -> error(target)
        }

        val headers = frameworkContents.child("Headers")

        val frameworkName = framework.name.removeSuffix(".framework")
        val headerName = frameworkName + ".h"
        val header = headers.child(headerName)
        headers.mkdirs()
        header.writeLines(headerLines)

        val modules = frameworkContents.child("Modules")
        modules.mkdirs()

        val moduleMap = """
            |framework module $frameworkName {
            |    umbrella header "$headerName"
            |
            |    export *
            |    module * { export * }
            |}
        """.trimMargin()

        modules.child("module.modulemap").writeBytes(moduleMap.toByteArray())

        emitInfoPlist(frameworkContents, frameworkName)

        if (target == KonanTarget.MACOS_X64) {
            framework.child("Versions/Current").createAsSymlink("A")
            for (child in listOf(frameworkName, "Headers", "Modules", "Resources")) {
                framework.child(child).createAsSymlink("Versions/Current/$child")
            }
        }
    }

    private fun emitInfoPlist(frameworkContents: File, name: String) {
        val directory = when (target.family) {
            Family.IOS,
            Family.WATCHOS,
            Family.TVOS -> frameworkContents
            Family.OSX -> frameworkContents.child("Resources").also { it.mkdirs() }
            else -> error(target)
        }

        val file = directory.child("Info.plist")
        val pkg = guessMainPackage() // TODO: consider showing warning if it is root.
        val bundleId = pkg.child(Name.identifier(name)).asString()

        val platform = when (target) {
            KonanTarget.IOS_ARM32, KonanTarget.IOS_ARM64 -> "iPhoneOS"
            KonanTarget.IOS_X64 -> "iPhoneSimulator"
            KonanTarget.TVOS_ARM64 -> "AppleTVOS"
            KonanTarget.TVOS_X64 -> "AppleTVSimulator"
<<<<<<< HEAD
            KonanTarget.MACOS_X64, KonanTarget.IOSMAC_X64 -> "MacOSX"
=======
            KonanTarget.MACOS_X64 -> "MacOSX"
            KonanTarget.WATCHOS_ARM32, KonanTarget.WATCHOS_ARM64 -> "WatchOS"
            KonanTarget.WATCHOS_X86, KonanTarget.WATCHOS_X64 -> "WatchSimulator"
>>>>>>> 5ee98cb4
            else -> error(target)
        }
        val properties = context.config.platform.configurables as AppleConfigurables
        val minimumOsVersion = properties.osVersionMin

        val contents = StringBuilder()
        contents.append("""
            <?xml version="1.0" encoding="UTF-8"?>
            <!DOCTYPE plist PUBLIC "-//Apple//DTD PLIST 1.0//EN" "http://www.apple.com/DTDs/PropertyList-1.0.dtd">
            <plist version="1.0">
            <dict>
                <key>CFBundleExecutable</key>
                <string>$name</string>
                <key>CFBundleIdentifier</key>
                <string>$bundleId</string>
                <key>CFBundleInfoDictionaryVersion</key>
                <string>6.0</string>
                <key>CFBundleName</key>
                <string>$name</string>
                <key>CFBundlePackageType</key>
                <string>FMWK</string>
                <key>CFBundleShortVersionString</key>
                <string>1.0</string>
                <key>CFBundleSupportedPlatforms</key>
                <array>
                    <string>$platform</string>
                </array>
                <key>CFBundleVersion</key>
                <string>1</string>

        """.trimIndent())

        fun addUiDeviceFamilies(vararg values: Int) {
            val xmlValues = values.joinToString(separator = "\n") {
                "        <integer>$it</integer>"
            }
            contents.append("""
                |    <key>MinimumOSVersion</key>
                |    <string>$minimumOsVersion</string>
                |    <key>UIDeviceFamily</key>
                |    <array>
                |$xmlValues       
                |    </array>

                """.trimMargin())
        }

        // UIDeviceFamily mapping:
        // 1 - iPhone
        // 2 - iPad
        // 3 - AppleTV
        // 4 - Apple Watch
        when (target.family) {
            Family.IOS -> addUiDeviceFamilies(1, 2)
            Family.TVOS -> addUiDeviceFamilies(3)
            Family.WATCHOS -> addUiDeviceFamilies(4)
            else -> {}
        }

        if (target == KonanTarget.IOS_ARM64) {
            contents.append("""
                |    <key>UIRequiredDeviceCapabilities</key>
                |    <array>
                |        <string>arm64</string>
                |    </array>

                """.trimMargin()
            )
        }

        if (target == KonanTarget.IOS_ARM32) {
            contents.append("""
                |    <key>UIRequiredDeviceCapabilities</key>
                |    <array>
                |        <string>armv7</string>
                |    </array>

                """.trimMargin()
            )
        }

        contents.append("""
            </dict>
            </plist>
        """.trimIndent())

        // TODO: Xcode also add some number of DT* keys.

        file.writeBytes(contents.toString().toByteArray())
    }

    // See https://bugs.swift.org/browse/SR-10177
    private fun ObjCExportedInterface.generateWorkaroundForSwiftSR10177() {
        // Code for all protocols from the header should get into the binary.
        // Objective-C protocols ABI is complicated (consider e.g. undocumented extended type encoding),
        // so the easiest way to achieve this (quickly) is to compile a stub by clang.

        val protocolsStub = listOf(
                "__attribute__((used)) static void __workaroundSwiftSR10177() {",
                buildString {
                    append("    ")
                    generatedClasses.forEach {
                        if (it.isInterface) {
                            val protocolName = namer.getClassOrProtocolName(it).objCName
                            append("@protocol($protocolName); ")
                        }
                    }
                },
                "}"
        )

        val source = createTempFile("protocols", ".m").deleteOnExit()
        source.writeLines(headerLines + protocolsStub)

        val bitcode = createTempFile("protocols", ".bc").deleteOnExit()

        val clangCommand = context.config.clang.clangC(
                source.absolutePath,
                "-O2",
                "-emit-llvm",
                "-c", "-o", bitcode.absolutePath
        )

        val result = Command(clangCommand).getResult(withErrors = true)

        if (result.exitCode == 0) {
            context.llvm.additionalProducedBitcodeFiles += bitcode.absolutePath
        } else {
            // Note: ignoring compile errors intentionally.
            // In this case resulting framework will likely be unusable due to compile errors when importing it.
        }
    }

    private fun guessMainPackage(): FqName {
        val allPackages = (context.getIncludedLibraryDescriptors() + context.moduleDescriptor).flatMap {
            it.getPackageFragments() // Includes also all parent packages, e.g. the root one.
        }

        val nonEmptyPackages = allPackages
            .filter { it.getMemberScope().getContributedDescriptors().isNotEmpty() }
            .map { it.fqName }.distinct()

        return allPackages.map { it.fqName }.distinct()
            .filter { candidate -> nonEmptyPackages.all { it.isSubpackageOf(candidate) } }
            // Now there are all common ancestors of non-empty packages. Longest of them is the least common accessor:
            .maxBy { it.asString().length }!!
    }
}<|MERGE_RESOLUTION|>--- conflicted
+++ resolved
@@ -157,13 +157,9 @@
             KonanTarget.IOS_X64 -> "iPhoneSimulator"
             KonanTarget.TVOS_ARM64 -> "AppleTVOS"
             KonanTarget.TVOS_X64 -> "AppleTVSimulator"
-<<<<<<< HEAD
             KonanTarget.MACOS_X64, KonanTarget.IOSMAC_X64 -> "MacOSX"
-=======
-            KonanTarget.MACOS_X64 -> "MacOSX"
             KonanTarget.WATCHOS_ARM32, KonanTarget.WATCHOS_ARM64 -> "WatchOS"
             KonanTarget.WATCHOS_X86, KonanTarget.WATCHOS_X64 -> "WatchSimulator"
->>>>>>> 5ee98cb4
             else -> error(target)
         }
         val properties = context.config.platform.configurables as AppleConfigurables
