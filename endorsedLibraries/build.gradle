import org.jetbrains.kotlin.UtilsKt
import org.jetbrains.kotlin.gradle.plugin.konan.tasks.KonanCacheTask
import org.jetbrains.kotlin.EndorsedLibraryInfo

buildscript {
    repositories {
        maven { url 'https://cache-redirector.jetbrains.com/jcenter' }
    }

    dependencies {
        classpath "org.jetbrains.kotlin:kotlin-native-gradle-plugin:$gradlePluginVersion"
    }
}

ext {
    endorsedLibraries = [
        new EndorsedLibraryInfo(project('kotlinx.cli'), "org.jetbrains.kotlinx.kotlinx-cli")
    ].collectEntries { [it.project, it] }
}

Collection<EndorsedLibraryInfo> endorsedLibrariesList = ext.endorsedLibraries.values()

task clean {
    doLast {
        delete buildDir
    }
}

task jvmJar {
    endorsedLibrariesList.each { library ->
        dependsOn "$library.projectName:jvmJar"
    }
}

// Build all default libraries.
targetList.each { target ->
    task("${target}EndorsedLibraries", type: Copy) {
        endorsedLibrariesList.each { library ->
            dependsOn "$library.projectName:${target}${library.taskName}"
        }

        destinationDir project.buildDir

        endorsedLibrariesList.each { library ->
            from(library.project.file("build/${target}${library.taskName}")) {
                include('**')
<<<<<<< HEAD
                into("${library.replaceAll("\\.", "-")}")
=======
                into(library.name)
>>>>>>> 003001e6
                eachFile {
                    if (name == 'manifest') {
                        def existingManifest = file("$destinationDir/$path")
                        if (existingManifest.exists()) {
                            UtilsKt.mergeManifestsByTargets(project, file, existingManifest)
                            exclude()
                        }
                    }
                }
            }
        }
    }

    if (target in cacheableTargetNames) {
        def cacheTask = task("${target}Cache")

        endorsedLibrariesList.each { library ->
            def dist = rootProject.file("dist")
            task("${target}${library.taskName}Cache", type: KonanCacheTask) {
                it.target = target
                originalKlib = file("${project.buildDir}/${library.name}")
                cacheRoot = file("$dist/klib/cache")
                compilerDistributionPath.set(distDir)

                dependsOn "${target}EndorsedLibraries"
                dependsOn ":${target}CrossDistRuntime"
                dependsOn ":${target}StdlibCache"

                cacheTask.dependsOn it
            }
        }
    }
}

endorsedLibrariesList.each { library ->
    task("${library.taskName}CommonSources", type: Zip) {
        destinationDirectory = file("${rootProject.projectDir}/dist/sources")
        archiveFileName = "${library.name}-common-sources.zip"

        includeEmptyDirs = false
        include('**/*.kt')

        from(library.project.file('src/main/kotlin'))
    }
    task("${library.taskName}NativeSources", type: Zip) {
        destinationDirectory = file("${rootProject.projectDir}/dist/sources")
        archiveFileName = "${library.name}-native-sources.zip"

        includeEmptyDirs = false
        include('**/*.kt')

        from(library.project.file('src/main/kotlin-native'))
    }
}

task endorsedLibsSources {
    endorsedLibrariesList.each { library ->
        dependsOn "${library.taskName}CommonSources"
        dependsOn "${library.taskName}NativeSources"
    }
}<|MERGE_RESOLUTION|>--- conflicted
+++ resolved
@@ -44,11 +44,7 @@
         endorsedLibrariesList.each { library ->
             from(library.project.file("build/${target}${library.taskName}")) {
                 include('**')
-<<<<<<< HEAD
-                into("${library.replaceAll("\\.", "-")}")
-=======
                 into(library.name)
->>>>>>> 003001e6
                 eachFile {
                     if (name == 'manifest') {
                         def existingManifest = file("$destinationDir/$path")
