# _Kotlin/Native_ interoperability #

## Introduction ##

 _Kotlin/Native_ follows general tradition of Kotlin to provide excellent
existing platform software interoperability. In case of native platform
most important interoperability target is a C library. Thus _Kotlin/Native_
comes with an `cinterop` tool, which could be used to quickly generate
everything needed to interact with an external library.

 Following workflow is expected when interacting with the native library.
   * create `.def` file describing what to include into bindings
   * use `cinterop` tool to produce Kotlin bindings
   * run _Kotlin/Native_ compiler on an application to produce the final executable

 Interoperability tool analyses C headers and produces "natural" mapping of
types, function and constants into the Kotlin world. Generated stubs can be
imported into an IDE for purposes of code completion and navigation.

## Simple example ##

Build the dependencies and the compiler (see `README.md`).

Prepare stubs for the system sockets library:

    cd samples/socket
    ../../dist/bin/cinterop -def sockets.def -o sockets

Compile the echo server:

    ../../dist/bin/kotlinc EchoServer.kt -library sockets \
     -o EchoServer

This whole process is automated in `build.sh` script, which also support cross-compilation
to supported cross-targets with `TARGET=raspberrypi ./build.sh` (`cross_dist` target must
be executed first).

Run the server:

    ./EchoServer.kexe 3000 &

Test the server by connecting to it, for example with telnet:

    telnet localhost 3000

Write something to console and watch server echoing it back.

## Creating bindings for a new library ##

 To create bindings for a new library, start by creating `.def` file.
Structurally it's a simple property file, looking like this:


    headers = zlib.h
    compilerOpts = -std=c99

Then run `cinterop` tool with something like (note that for host libraries not included
in sysroot search paths for headers may be needed):

    cinterop -def zlib.def -copt -I/opt/local/include -o zlib

<<<<<<< HEAD
This command will produce `zlib.klib` compiled library and
`zlib-build/kotlin` directory containing Kotlin source code for the library.
``
=======
This command will produce `zlib.kt.bc` compiled library and
`zlib.kt.bc-build/kotlin` directory containing Kotlin source code for the library.

>>>>>>> c57ad51f
If behavior for certain platform shall be modified, one may use format like
`compilerOpts.osx` or `compilerOpts.linux` to provide platform-specific values
to options.

Note, that generated bindings are generally platform-specific, so if developing for
multiple targets, bindings need to be regenerated.

After generation of bindings they could be used by IDE as proxy view of the
native library.

For typical Unix library with config script `compilerOpts` will likely contain
output of config script with `--cflags` flag (maybe without exact paths).

Output of config script with `--libs` shall be passed as `-linkedArgs`  `kotlinc`
flag value (quoted) when compiling.

### Selecting library headers

When library headers are imported to C program with `#include` directive,
all of the headers included by these headers are also included to the program.
Thus all header dependencies are included in generated stubs as well.

This behaviour is correct but may be very inconvenient for some libraries. So
it is possible to specify in `.def` file which of the included headers are to
be imported. The separate declarations from other headers may also be imported
in case of direct dependencies.

#### Filtering headers by globs

It is possible to filter header by globs. The `headerFilter` property value
from the `.def` file is treated as space-separated list of globs. If the
included header matches any of the globs, then declarations from this header
are included into the bindings.

The globs are applied to the header paths relative to the appropriate include
path elements, e.g. `time.h` or `curl/curl.h`. So if the library is usually
included with `#include <SomeLbrary/Header.h>`, then it would probably be
correct to filter headers with
```
headerFilter = SomeLbrary/**
```

If `headerFilter` is not specified, then all headers are included.

#### Filtering by module maps

Some libraries have proper `module.modulemap` or `module.map` files among its
headers. For example, macOS and iOS system libraries and frameworks do.
The [module map file](https://clang.llvm.org/docs/Modules.html#module-map-language)
describes the correspondence between header files and modules. When the module
maps are available, the headers from the modules that are not included directly
can be filtered out using experimental `excludeDependentModules` option of the
`.def` file:
```
headers = OpenGL/gl.h OpenGL/glu.h GLUT/glut.h
compilerOpts = -framework OpenGL -framework GLUT
excludeDependentModules = true
```

When both `excludeDependentModules` and `headerFilter` are used, they are
applied as intersection.

### Adding custom declarations ###

Sometimes it is required to add custom C declarations to the library before
generating bindings (e.g. for [macros](#macros)). Instead of creating
additional header file with these declarations, you can include them directly
to the end of the `.def` file, after separating line, containing only the
separator sequence `---`:

```
headers = errno.h

---

static inline int getErrno() {
    return errno;
}
```

Note that this part of the `.def` file is treated as part of the header file, so
functions with body should be declared as `static`.
The declarations are parsed after including the files from `headers` list.

## Using bindings ##

### Basic interop types ###

All supported C types have corresponding representations in Kotlin:

*   Singed, unsigned integral and floating point types are mapped to their
    Kotlin counterpart with the same width.
*   Pointers and arrays are mapped to `CPointer<T>?`.
*   Enums can be mapped to either Kotlin enum or integral values, depending on
    heuristics and definition file hints (see "Definition file hints" below).
*   Structs are mapped to types having fields available via dot notation,
    i.e. `someStructInstance.field1`.
*   `typedef`s are represented as `typealias`es.

Also any C type has the Kotlin type representing the lvalue of this type,
i.e. the value located in memory rather than simple immutable self-contained
value. Think C++ references, as similar concept.
For structs (and `typedef`s to structs) this representation is the main one
and has the same name as the struct itself, for Kotlin enums it is named
`${type}.Var`, for `CPointer<T>` it is `CPointerVar<T>`, and for most other
types it is `${type}Var`.

For those types that have both representations, the "lvalue" one has mutable
`.value` property for accessing value.

#### Pointer types ####

The type argument `T` of `CPointer<T>` must be one of the "lvalue" types
described above, e.g. the C type `struct S*` is mapped to `CPointer<S>`,
`int8_t*` is mapped to `CPointer<int_8tVar>`, and `char**` is mapped to
`CPointer<CPointerVar<ByteVar>>`.

C null pointer is represented as Kotlin's `null`, and the pointer type
`CPointer<T>` is not nullable, but the `CPointer<T>?` is. The values of this
type support all Kotlin operations related to handling `null`, e.g. `?:`, `?.`,
`!!` etc:
```
val path = getenv("PATH")?.toKString() ?: ""
```

Since the arrays are also mapped to `CPointer<T>`, it supports `[]` operator
for accessing values by index:

```
fun shift(ptr: CPointer<BytePtr>, length: Int) {
    for (index in 0 .. length - 2) {
        ptr[index] = ptr[index + 1]
    }
}
```

The `.pointed` property for `CPointer<T>` returns the lvalue of type `T`,
pointed by this pointer. The reverse operation is `.ptr`: it takes the lvalue
and returns the pointer to it.

`void*` is mapped to `COpaquePointer` – the special pointer type which is the
supertype for any other pointer type. So if the C function takes `void*`, then
the Kotlin binding accepts any `CPointer`.

Casting any pointer (including `COpaquePointer`) can be done with
`.reinterpret<T>`, e.g.:
```
val intPtr = bytePtr.reinterpret<IntVar>()
```
or
```
val intPtr: CPointer<IntVar> = bytePtr.reinterpret()
```

As in C, those reinterpret casts are unsafe and could potentially lead to
subtle memory problems in an application.

Also there are unsafe casts between `CPointer<T>?` and `Long` available,
provided by `.toLong()` and `.toCPointer<T>()` extension methods:
```
val longValue = ptr.toLong()
val originalPtr = longValue.toCPointer<T>()
```

Note that if the type of the result is known from the context, the type argument
can be omitted as usual due to type inference.

### Memory allocation ###

The native memory can be allocated using `NativePlacement` interface, e.g.
```
val byteVar = placement.alloc<ByteVar>()
```
or
```
val bytePtr = placement.allocArray<ByteVar>(5):
```

The most "natural" placement is object `nativeHeap`.
It corresponds to allocating native memory with `malloc` and provides additional
`.free()` operation to free allocated memory:

```
val buffer = nativeHeap.allocArray<ByteVar>(size)
<use buffer>
nativeHeap.free(buffer)
```

However the lifetime of allocated memory is often bound to lexical scope.
It is possible to define such scope with `memScoped { ... }`.
Inside the braces the temporary placement is available as implicit receiver,
so it is possible to allocate native memory with `alloc` and `allocArray`,
and the allocated memory will be automatically freed after leaving the scope.

For example, the C function returning values through pointer parameters can be
used like
```
val fileSize = memScoped {
    val statBuf = alloc<statStruct>()
    val error = stat("/", statBuf.ptr)
    statBuf.st_size
}
```

### Passing pointers to bindings ###

Although C pointers are mapped to `CPointer<T>` type, the C function
pointer-typed parameters are mapped to `CValuesRef<T>`. When passing
`CPointer<T>` as the value of such parameter, it is passed to C function as is.
However, the sequence of values can be passed instead of pointer. In this case
the sequence is passed "by value", i.e. the C function receives the pointer to
the temporary copy of that sequence, which is valid only until the function returns.

The `CValuesRef<T>` representation of pointer parameters is designed to support
C array literals without explicit native memory allocation.
To construct the immutable self-contained sequence of C values, the following
methods are provided:

*   `${type}Array.toCValues()`, where `type` is the Kotlin primitive type
*   `Array<CPointer<T>?>.toCValues()`, `List<CPointer<T>?>.toCValues()`
*   `cValuesOf(vararg elements: ${type})`, where `type` is primitive or pointer

For example:

C:
```
void foo(int* elements, int count);
...
int elements[] = {1, 2, 3};
foo(elements, 3);
```

Kotlin:
```
foo(cValuesOf(1, 2, 3), 3)
```

### Working with the strings ###

Unlike other pointers, the parameters of type `const char*` are represented as
Kotlin `String`. So it is possible to pass any Kotlin string to the binding
expecting C string.

There are also available some tools to convert between Kotlin and C strings
manually:

*   `fun CPointer<ByteRef>.toKString(): String`
*   `val String.cstr: CValuesRef<ByteRef>`.

    To get the pointer, `.cstr` should be allocated in native memory, e.g.
    ```
    val cString = kotlinString.cstr.getPointer(nativeHeap)
    ```

In all cases the C string is supposed to be encoded as UTF-8.

### Passing and receiving structs by value ###

When C function takes or returns a struct `T` by value, the corresponding
argument type or return type is represented as `CValue<T>`.

`CValue<T>` is an opaque type, so structure fields cannot be accessed with
appropriate Kotlin properties. It could be acceptable, if API uses structures
as handles, but if field access is required, there are following conversion
methods available:

*   `fun T.readValue(): CValue<T>`. Converts (the lvalue) `T` to `CValue<T>`.
    So to construct the `CValue<T>`, `T` can be allocated, filled and then
    converted to `CValue<T>`.

*   `CValue<T>.useContents(block: T.() -> R): R`. Temporarily places the
    `CValue<T>` to the memory, and then runs the passed lambda with this placed
    value `T` as receiver. So to read a single field, the following code can be
    used:
    ```
    val fieldValue = structValue.useContents { field }
    ```

### Callbacks ###

To convert Kotlin function to pointer to C function,
`staticCFunction(::kotlinFunction)` can be used. It is also allowed to provide
the lambda instead of function reference. The function or lambda must not
capture any values.

Note that some function types are not supported currently. For example,
it is not possible to get pointer to function that receives or returns structs
by value.

#### Passing user data to callbacks ####

Often C APIs allow passing some user data to callbacks. Such data is usually
provided by user when configuring the callback. It is passed to some C function
(or written to the struct) as e.g. `void*`.
However references to Kotlin objects can't be directly passed to C.
So they require wrapping before configuring callback and then unwrapping in
the callback itself, to safely swim from Kotlin to Kotlin through the C world.
Such wrapping is possible with `StableObjPtr` class.

To wrap the reference:
```
val stablePtr = StableObjPtr.create(kotlinReference)
val voidPtr = stablePtr.value
```
where the `voidPtr` is `COpaquePointer` and can be passed to the C function.

To unwrap the reference:

```
val stablePtr = StableObjPtr.fromValue(voidPtr)
val kotlinReference = stablePtr.get()
```
where `kotlinReference` is the original wrapped reference (however it's type is
`Any` so it may require casting).

The created `StableObjPtr` should eventually be manually disposed using
`.dispose()` method to prevent memory leaks:

```
stablePtr.dispose()
```

After that it becomes invalid, so `voidPtr` can't be unwrapped anymore.

See `samples/libcurl` for more details.

### Macros ###

Every C macro that expands to a constant is represented as Kotlin property.
Other macros are not supported. However they can be exposed manually by
wrapping with supported declarations. E.g. function-like macro `FOO` can be
exposed as function `foo` by
[adding the custom declaration](#adding-custom-declarations) to the library:

```
headers = library/base.h

---

static inline int foo(int arg) {
    return FOO(arg);
}
```

### Definition file hints ###

The `.def` file supports several options for adjusting generated bindings.

*   `excludedFunctions` property value specifies a space-separated list of names
    of functions that should be ignored. This may be required because a function
    declared in C header is not generally guaranteed to be really callable, and
    it is often hard or impossible to figure this out automatically. This option
    can also be used to workaround a bug in the interop itself.

*   `strictEnums` and `nonStrictEnums` properties values are space-separated
    lists of the enums that should be generated as Kotlin enum or as integral
    values correspondingly. If the enum is not included into any of these lists,
    than it is generated according to the heuristics.

### Portability ###

Sometimes the C libraries have function parameters or struct fields of
platform-dependent type, e.g. `long` or `size_t`. Kotlin itself doesn't provide
neither implicit integer casts nor C-style integer casts (e.g.
`(size_t) intValue`), so to make writing portable code in such cases easier,
the following methods are provided:

*   `fun ${type1}.signExtend<${type2}>(): ${type2}`
*   `fun ${type1}.narrow<${type2}>(): ${type2}`

where each of `type1` and `type2` must be an integral type.

The `signExtend` converts the integer value to more wide, i.e. the result must
have the same or greater size.
The `narrow` converts the integer value to smaller one (possibly changing the
value due to loosing significant bits), so the result must have the same or
less size.

Any allowed `.signExtend<${type}>` or `.narrow<${type}>` have the same
semantics as one of the `.toByte`, `.toShort`, `.toInt` or `.toLong` methods,
depending on `type`.

The example of using `signExtend`:

```
fun zeroMemory(buffer: COpaquePointer, size: Int) {
    memset(buffer, 0, size.signExtend<size_t>())
}
```

Also the type parameter can be inferred automatically and thus may be omitted
in some cases.<|MERGE_RESOLUTION|>--- conflicted
+++ resolved
@@ -59,15 +59,9 @@
 
     cinterop -def zlib.def -copt -I/opt/local/include -o zlib
 
-<<<<<<< HEAD
 This command will produce `zlib.klib` compiled library and
 `zlib-build/kotlin` directory containing Kotlin source code for the library.
-``
-=======
-This command will produce `zlib.kt.bc` compiled library and
-`zlib.kt.bc-build/kotlin` directory containing Kotlin source code for the library.
-
->>>>>>> c57ad51f
+
 If behavior for certain platform shall be modified, one may use format like
 `compilerOpts.osx` or `compilerOpts.linux` to provide platform-specific values
 to options.
