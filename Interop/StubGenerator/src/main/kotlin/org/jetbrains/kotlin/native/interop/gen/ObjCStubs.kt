--- conflicted
+++ resolved
@@ -252,14 +252,12 @@
         KonanTarget.TVOS_ARM64 ->
             false // On aarch64 stret is never the case, since an implicit argument gets passed on x8.
 
-<<<<<<< HEAD
-        KonanTarget.IOS_X64, KonanTarget.MACOS_X64, KonanTarget.IOSMAC_X64 -> when (unwrappedType) {
-=======
+
         KonanTarget.IOS_X64,
         KonanTarget.MACOS_X64,
+        KonanTarget.IOSMAC_X64,
         KonanTarget.WATCHOS_X64,
         KonanTarget.TVOS_X64 -> when (unwrappedType) {
->>>>>>> 237b7ef1
             is RecordType -> unwrappedType.decl.def!!.size > 16 || this.hasUnalignedMembers()
             else -> false
         }
