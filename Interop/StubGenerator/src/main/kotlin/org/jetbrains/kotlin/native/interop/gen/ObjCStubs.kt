--- conflicted
+++ resolved
@@ -239,43 +239,7 @@
         is ObjCCategory -> this.clazz
     }
 
-<<<<<<< HEAD
-/**
- * objc_msgSend*_stret functions must be used when return value is returned through memory
- * pointed by implicit argument, which is passed on the register that would otherwise be used for receiver.
- *
- * The entire implementation is just the real ABI approximation which is enough for practical cases.
- */
-internal fun Type.isStret(target: KonanTarget): Boolean {
-    val unwrappedType = this.unwrapTypedefs()
-    return when (target) {
-        KonanTarget.IOS_ARM64,
-        KonanTarget.TVOS_ARM64 ->
-            false // On aarch64 stret is never the case, since an implicit argument gets passed on x8.
-
-
-        KonanTarget.IOS_X64,
-        KonanTarget.MACOS_X64,
-        KonanTarget.IOSMAC_X64,
-        KonanTarget.WATCHOS_X64,
-        KonanTarget.TVOS_X64 -> when (unwrappedType) {
-            is RecordType -> unwrappedType.decl.def!!.size > 16 || this.hasUnalignedMembers()
-            else -> false
-        }
-
-        KonanTarget.IOS_ARM32 -> when (unwrappedType) {
-                is RecordType -> !this.isIntegerLikeType()
-                else -> false
-            }
-        
-        KonanTarget.WATCHOS_ARM64 -> TODO("")
-
-        else -> error(target)
-    }
-}
-
-=======
->>>>>>> 5ee98cb4
+
 private fun deprecatedInit(className: String, initParameterNames: List<String>, factory: Boolean): AnnotationStub {
     val replacement = if (factory) "$className.create" else className
     val replacementKind = if (factory) "factory method" else "constructor"
