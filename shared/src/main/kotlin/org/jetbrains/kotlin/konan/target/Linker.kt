--- conflicted
+++ resolved
@@ -447,13 +447,9 @@
                 LinuxBasedLinker(configurables as LinuxConfigurables)
             KonanTarget.LINUX_MIPS32, KonanTarget.LINUX_MIPSEL32 ->
                 LinuxBasedLinker(configurables as LinuxMIPSConfigurables)
-<<<<<<< HEAD
-            KonanTarget.MACOS_X64, KonanTarget.IOS_ARM32, KonanTarget.IOS_ARM64, KonanTarget.IOS_X64, KonanTarget.IOSMAC_X64 ->
-=======
-            KonanTarget.MACOS_X64,
-            KonanTarget.TVOS_X64, KonanTarget.TVOS_ARM64,
+            KonanTarget.MACOS_X64, KonanTarget.IOSMAC_X64,
+                KonanTarget.TVOS_X64, KonanTarget.TVOS_ARM64,
             KonanTarget.IOS_ARM32, KonanTarget.IOS_ARM64, KonanTarget.IOS_X64 ->
->>>>>>> 237b7ef1
                 MacOSBasedLinker(configurables as AppleConfigurables)
             KonanTarget.ANDROID_ARM32, KonanTarget.ANDROID_ARM64,
             KonanTarget.ANDROID_X86, KonanTarget.ANDROID_X64 ->
