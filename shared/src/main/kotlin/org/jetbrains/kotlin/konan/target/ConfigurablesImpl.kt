/*
 * Copyright 2010-2017 JetBrains s.r.o.
 *
 * Licensed under the Apache License, Version 2.0 (the "License");
 * you may not use this file except in compliance with the License.
 * You may obtain a copy of the License at
 *
 * http://www.apache.org/licenses/LICENSE-2.0
 *
 * Unless required by applicable law or agreed -> in writing, software
 * distributed under the License is distributed on an "AS IS" BASIS,
 * WITHOUT WARRANTIES OR CONDITIONS OF ANY KIND, either express or implied.
 * See the License for the specific language governing permissions and
 * limitations under the License.
 */

package org.jetbrains.kotlin.konan.target

import org.jetbrains.kotlin.konan.properties.*

class LinuxConfigurablesImpl(target: KonanTarget, properties: Properties, baseDir: String?)
    : LinuxConfigurables, KonanPropertiesLoader(target, properties, baseDir)

class LinuxMIPSConfigurablesImpl(target: KonanTarget, properties: Properties, baseDir: String?)
    : LinuxMIPSConfigurables, KonanPropertiesLoader(target, properties, baseDir)

class AndroidConfigurablesImpl(target: KonanTarget, properties: Properties, baseDir: String?)
    : AndroidConfigurables, KonanPropertiesLoader(target, properties, baseDir)

class MingwConfigurablesImpl(target: KonanTarget, properties: Properties, baseDir: String?)
    : MingwConfigurables, KonanPropertiesLoader(target, properties, baseDir)

class WasmConfigurablesImpl(target: KonanTarget, properties: Properties, baseDir: String?)
    : WasmConfigurables, KonanPropertiesLoader(target, properties, baseDir)

class ZephyrConfigurablesImpl(target: KonanTarget, properties: Properties, baseDir: String?)
    : ZephyrConfigurables, KonanPropertiesLoader(target, properties, baseDir)


fun loadConfigurables(target: KonanTarget, properties: Properties, baseDir: String?) = when (target)  {
        KonanTarget.LINUX_X64, KonanTarget.LINUX_ARM32_HFP, KonanTarget.LINUX_ARM64 ->
            LinuxConfigurablesImpl(target, properties, baseDir)

        KonanTarget.LINUX_MIPS32, KonanTarget.LINUX_MIPSEL32 ->
            LinuxMIPSConfigurablesImpl(target, properties, baseDir)
<<<<<<< HEAD
        KonanTarget.MACOS_X64, KonanTarget.IOSMAC_X64,
=======

        KonanTarget.MACOS_X64,
>>>>>>> 5ee98cb4
        KonanTarget.IOS_ARM32, KonanTarget.IOS_ARM64, KonanTarget.IOS_X64,
        KonanTarget.TVOS_ARM64, KonanTarget.TVOS_X64,
        KonanTarget.WATCHOS_ARM64, KonanTarget.WATCHOS_ARM32,
        KonanTarget.WATCHOS_X64, KonanTarget.WATCHOS_X86 ->
            AppleConfigurablesImpl(target, properties, baseDir)

        KonanTarget.ANDROID_ARM32, KonanTarget.ANDROID_ARM64,
        KonanTarget.ANDROID_X86, KonanTarget.ANDROID_X64 ->
            AndroidConfigurablesImpl(target, properties, baseDir)

        KonanTarget.MINGW_X64, KonanTarget.MINGW_X86 ->
            MingwConfigurablesImpl(target, properties, baseDir)

        KonanTarget.WASM32 ->
            WasmConfigurablesImpl(target, properties, baseDir)

        is KonanTarget.ZEPHYR ->
                ZephyrConfigurablesImpl(target, properties, baseDir)
}
<|MERGE_RESOLUTION|>--- conflicted
+++ resolved
@@ -43,12 +43,8 @@
 
         KonanTarget.LINUX_MIPS32, KonanTarget.LINUX_MIPSEL32 ->
             LinuxMIPSConfigurablesImpl(target, properties, baseDir)
-<<<<<<< HEAD
-        KonanTarget.MACOS_X64, KonanTarget.IOSMAC_X64,
-=======
-
         KonanTarget.MACOS_X64,
->>>>>>> 5ee98cb4
+        KonanTarget.IOSMAC_X64,
         KonanTarget.IOS_ARM32, KonanTarget.IOS_ARM64, KonanTarget.IOS_X64,
         KonanTarget.TVOS_ARM64, KonanTarget.TVOS_X64,
         KonanTarget.WATCHOS_ARM64, KonanTarget.WATCHOS_ARM32,
