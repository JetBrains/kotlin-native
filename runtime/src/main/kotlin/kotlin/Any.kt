/*
 * Copyright 2010-2018 JetBrains s.r.o. Use of this source code is governed by the Apache 2.0 license
 * that can be found in the LICENSE file.
 */

package kotlin

import kotlin.native.internal.ExportTypeInfo

/**
 * The root of the Kotlin class hierarchy. Every Kotlin class has [Any] as a superclass.
 */
@ExportTypeInfo("theAnyTypeInfo")
public open class Any {
    /**
     * Indicates whether some other object is "equal to" this one. Implementations must fulfil the following
     * requirements:
     *
     * * Reflexive: for any non-null reference value x, x.equals(x) should return true.
     * * Symmetric: for any non-null reference values x and y, x.equals(y) should return true if and only if y.equals(x) returns true.
     * * Transitive:  for any non-null reference values x, y, and z, if x.equals(y) returns true and y.equals(z) returns true, then x.equals(z) should return true
     * * Consistent:  for any non-null reference values x and y, multiple invocations of x.equals(y) consistently return true or consistently return false, provided no information used in equals comparisons on the objects is modified.
     *
     * Note that the `==` operator in Kotlin code is translated into a call to [equals] when objects on both sides of the
     * operator are not null.
     */
    @SymbolName("Kotlin_Any_equals")
    external public open operator fun equals(other: Any?): Boolean

    /**
     * Returns a hash code value for the object.  The general contract of hashCode is:
     *
     * * Whenever it is invoked on the same object more than once, the hashCode method must consistently return the same integer, provided no information used in equals comparisons on the object is modified.
     * * If two objects are equal according to the equals() method, then calling the hashCode method on each of the two objects must produce the same integer result.
     */
    public open fun hashCode(): Int = this.identityHashCode()

    /**
     * Returns a string representation of the object.
     */
    public open fun toString(): String {
        val kClass = this::class
        val className = kClass.qualifiedName ?: kClass.simpleName ?: "<object>"
        // TODO: consider using [identityHashCode].
        val unsignedHashCode = this.hashCode().toLong() and 0xffffffffL
        val hashCodeStr = unsignedHashCode.toString(16)
        return "$className@$hashCodeStr"
    }
<<<<<<< HEAD
}
=======
}

@PublishedApi
@SymbolName("Kotlin_Any_hashCode")
external internal fun Any.identityHashCode(): Int

public fun Any?.hashCode() = if (this != null) this.hashCode() else 0
>>>>>>> 81b71098
<|MERGE_RESOLUTION|>--- conflicted
+++ resolved
@@ -46,14 +46,10 @@
         val hashCodeStr = unsignedHashCode.toString(16)
         return "$className@$hashCodeStr"
     }
-<<<<<<< HEAD
-}
-=======
 }
 
 @PublishedApi
 @SymbolName("Kotlin_Any_hashCode")
 external internal fun Any.identityHashCode(): Int
 
-public fun Any?.hashCode() = if (this != null) this.hashCode() else 0
->>>>>>> 81b71098
+public fun Any?.hashCode() = if (this != null) this.hashCode() else 0