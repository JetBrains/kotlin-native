# Early Access Preview of Kotlin/Native #

## Introduction ##

<<<<<<< HEAD
 Kotlin/Native is a LLVM backend for the Kotlin compiler. It consists of a machine code generation facility using the LLVM toolchain
and a native runtime implementation.

 _Kotlin/Native_ is primarily designed to allow compilation for platforms where
virtual machines are not desirable or possible (such as iOS or embedded targets),
or where the developer needs to produce a reasonably-sized self-contained binary
=======
 _Kotlin/Native_, is a LLVM backend for the Kotlin compiler.
It consists of a native code generation facility using the LLVM toolchain
and a native runtime implementation.

 _Kotlin/Native_ is primarily designed to allow compilation for platforms where
virtual machines are not desirable or possible (such as iOS, embedded targets),
or where the developer needs to produce a reasonably-sized self-contained program
>>>>>>> 88dec136
that doesn't require an additional execution runtime.

## Supported platforms ##

<<<<<<< HEAD
The _Kotlin/Native_ compiler produces mostly portable (modulo pointer size and target
triplet) LLVM bitcode, and as such can easily support any platform, as long as there's an LLVM
code generator for the platform.
 However, as actualy producing native code requires a platform linker and some
basic runtime shipped along with the translator, we only support a subset of all possible
=======
 _Kotlin/Native_ compiler produces mostly portable (modulo pointer size and target
triplet) LLVM bitcode, and as such can easily support any platform, as long as there's a LLVM
codegenerator for the platform.
 However, as actual producing of the native code requires a platform linker and some
basic runtime shipped with the translator, we only support a subset of all possible
>>>>>>> 88dec136
target platforms. Currently _Kotlin/Native_ is being shipped and tested with support for
the following platforms:

 * Mac OS X 10.10 and later (x86-64)
 * x86-64 Ubuntu Linux (14.04, 16.04 and later), other Linux flavours may work as well
 * Apple iOS (arm64), cross-compiled on MacOS X host (`-target iphone`)
 * Raspberry Pi, cross-compiled on Linux host (`-target raspberrypi`)


 Adding support for other target platforms shouldn't be too hard, if LLVM support
 is available.

 ## Compatibility and features ##

To run _Kotlin/Native_ JDK8 or later for the host platform has to be installed.

The language and library version supported by this EAP release mostly match Kotlin 1.1.
However, there are certain limitations, see section [Known Limitations](#limitations).

<<<<<<< HEAD
 Currently _Kotlin/Native_ uses reference counting based memory management scheme with a cycle
collection algorithm. Multiple threads could be used, but no objects shared 
=======
 Currently _Kotlin/Native_ uses reference counting based memory management scheme with cycles
garbage collection algorithm. Multiple threads could be used, but no objects shared 
>>>>>>> 88dec136
between threads are allowed.

_Kotlin/Native_ provides efficient interoperability with libraries written in C, and supports
automatic generation of Kotlin bindings from a C header file.
See the samples coming with the distribution.

  ## Getting Started ##

 Download _Kotlin/Native_ distribution and unpack it. You can run command line compiler with

	bin/kotlinc <some_file>.kt <dir_with_kt_files> -o <executable>.kexe

  During the first run it will download all the external dependencies, such as LLVM.

To see the list of available flags, run `kotlinc -h`.

For documentation on C interoperability stubs see INTEROP.md.

 ## <a name="limitations"></a>Known limitations ##

 ### Performance ###

 *** DO NOT USE THIS PREVIEW RELEASE FOR ANY PERFORMANCE ANALYSIS ***

 This is purely a technology preview of _Kotlin/Native_ technology, and is not yet tuned
for benchmarking and competitive analysis of any kind.

### Standard Library ###

  The standard library in _Kotlin/Native_ is known to be incomplete and doesn't include
certain methods available in standard library of Kotlin.

### Coroutines ###

Coroutines are not yet supported with this release.

### Reflection ###

Full reflection and class object references are not implemented.
Notice that property delegation (including lazy properties) *does* work.

### Microsoft Windows support ###

<<<<<<< HEAD
   Due to significant differences in exception handling models on MS Windows and
=======
   Due to significant difference in exception handling model on MS Windows and
>>>>>>> 88dec136
other LLVM targets, current _Kotlin/Native_ may not produce executables working on
MS Windows. This situation could be improved in upcoming releases.<|MERGE_RESOLUTION|>--- conflicted
+++ resolved
@@ -2,39 +2,21 @@
 
 ## Introduction ##
 
-<<<<<<< HEAD
  Kotlin/Native is a LLVM backend for the Kotlin compiler. It consists of a machine code generation facility using the LLVM toolchain
 and a native runtime implementation.
 
  _Kotlin/Native_ is primarily designed to allow compilation for platforms where
 virtual machines are not desirable or possible (such as iOS or embedded targets),
 or where the developer needs to produce a reasonably-sized self-contained binary
-=======
- _Kotlin/Native_, is a LLVM backend for the Kotlin compiler.
-It consists of a native code generation facility using the LLVM toolchain
-and a native runtime implementation.
-
- _Kotlin/Native_ is primarily designed to allow compilation for platforms where
-virtual machines are not desirable or possible (such as iOS, embedded targets),
-or where the developer needs to produce a reasonably-sized self-contained program
->>>>>>> 88dec136
 that doesn't require an additional execution runtime.
 
 ## Supported platforms ##
 
-<<<<<<< HEAD
 The _Kotlin/Native_ compiler produces mostly portable (modulo pointer size and target
 triplet) LLVM bitcode, and as such can easily support any platform, as long as there's an LLVM
 code generator for the platform.
  However, as actualy producing native code requires a platform linker and some
 basic runtime shipped along with the translator, we only support a subset of all possible
-=======
- _Kotlin/Native_ compiler produces mostly portable (modulo pointer size and target
-triplet) LLVM bitcode, and as such can easily support any platform, as long as there's a LLVM
-codegenerator for the platform.
- However, as actual producing of the native code requires a platform linker and some
-basic runtime shipped with the translator, we only support a subset of all possible
->>>>>>> 88dec136
 target platforms. Currently _Kotlin/Native_ is being shipped and tested with support for
 the following platforms:
 
@@ -54,13 +36,8 @@
 The language and library version supported by this EAP release mostly match Kotlin 1.1.
 However, there are certain limitations, see section [Known Limitations](#limitations).
 
-<<<<<<< HEAD
  Currently _Kotlin/Native_ uses reference counting based memory management scheme with a cycle
 collection algorithm. Multiple threads could be used, but no objects shared 
-=======
- Currently _Kotlin/Native_ uses reference counting based memory management scheme with cycles
-garbage collection algorithm. Multiple threads could be used, but no objects shared 
->>>>>>> 88dec136
 between threads are allowed.
 
 _Kotlin/Native_ provides efficient interoperability with libraries written in C, and supports
@@ -104,10 +81,6 @@
 
 ### Microsoft Windows support ###
 
-<<<<<<< HEAD
-   Due to significant differences in exception handling models on MS Windows and
-=======
-   Due to significant difference in exception handling model on MS Windows and
->>>>>>> 88dec136
+Due to significant differences in exception handling models on MS Windows and
 other LLVM targets, current _Kotlin/Native_ may not produce executables working on
 MS Windows. This situation could be improved in upcoming releases.